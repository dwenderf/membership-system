--- conflicted
+++ resolved
@@ -53,15 +53,13 @@
       // Check for Google OAuth
       const googleIdentity = identities.find(id => id.provider === 'google')
       if (googleIdentity) {
-<<<<<<< HEAD
         console.log('=== GOOGLE IDENTITY ===')
         console.log('Full object:', JSON.stringify(googleIdentity, null, 2))
         console.log('id field:', googleIdentity.id)
-        console.log('Type of id:', typeof googleIdentity.id)
+        console.log('identity_id field:', googleIdentity.identity_id)
+        console.log('Type of identity_id:', typeof googleIdentity.identity_id)
         console.log('=== END GOOGLE IDENTITY ===')
 
-=======
->>>>>>> 053081af
         setGoogleOAuth({
           email: googleIdentity.identity_data?.email || '',
           id: googleIdentity.identity_id  // Use identity_id (UUID), not id (provider ID)
@@ -88,15 +86,12 @@
 
     setUnlinking(true)
     try {
-<<<<<<< HEAD
       console.log('=== UNLINK ATTEMPT ===')
       console.log('googleOAuth object:', googleOAuth)
       console.log('identity_id being sent:', googleOAuth.id)
       console.log('Type:', typeof googleOAuth.id)
       console.log('=== END UNLINK ATTEMPT ===')
 
-=======
->>>>>>> 053081af
       const { error } = await supabase.auth.unlinkIdentity({ identity_id: googleOAuth.id })
 
       if (error) {

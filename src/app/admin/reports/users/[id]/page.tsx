import { createClient, createAdminClient } from '@/lib/supabase/server'
import { redirect } from 'next/navigation'
import Link from 'next/link'
import AdminHeader from '@/components/AdminHeader'
import { formatAmount } from '@/lib/format-utils'
import { Logger } from '@/lib/logging/logger'
import { formatDate, formatDateTime } from '@/lib/date-utils'
import AdminToggleSection from './AdminToggleSection'
<<<<<<< HEAD
import DiscountUsage from '@/components/DiscountUsage'
=======
import PaymentPlanSection from './PaymentPlanSection'
>>>>>>> 4aba406d

interface PageProps {
  params: {
    id: string
  }
  searchParams: {
    from?: string
  }
}

export default async function UserDetailPage({ params, searchParams }: PageProps) {
  const supabase = await createClient()
  const adminSupabase = createAdminClient()
  const logger = Logger.getInstance()

  // Get current authenticated user
  const { data: { user: authUser } } = await supabase.auth.getUser()
  
  if (!authUser) {
    redirect('/admin/reports/users')
  }

  // Fetch user details
  const { data: user, error: userError } = await supabase
    .from('users')
    .select('*')
    .eq('id', params.id)
    .single()

  if (userError || !user) {
    logger.logSystem('user-detail-error', 'Error fetching user details', { 
      userId: params.id,
      error: userError?.message 
    })
    redirect('/admin/reports/users')
  }

  // Check if current user is viewing their own profile
  const isViewingOwnProfile = authUser.id === params.id

  // Fetch user's consolidated memberships (both active and expired)
  const { data: userMemberships } = await adminSupabase
    .from('user_memberships_consolidated')
    .select('*')
    .eq('user_id', params.id)
    .order('latest_expiration', { ascending: false })

  // Fetch user's active registrations
  const { data: userRegistrations } = await supabase
    .from('user_registrations')
    .select(`
      *,
      registrations (
        name,
        description
      ),
      registration_categories (
        name
      )
    `)
    .eq('user_id', params.id)
    .eq('payment_status', 'paid')
    .order('created_at', { ascending: false })

  // Fetch user's payments and invoices
  let invoices: any[] = []
  
  // Fetch payments with related Xero invoice data and refunds (only original invoices, not credit notes)
  const { data: userPayments } = await adminSupabase
    .from('payments')
    .select(`
      *,
      xero_invoices!left (
        id,
        xero_invoice_id,
        invoice_number,
        invoice_status,
        total_amount,
        net_amount,
        created_at,
        invoice_type,
        sync_status,
        is_payment_plan,
        xero_invoice_line_items (
          id,
          description,
          line_amount,
          account_code
        )
      ),
      refunds!left (
        id,
        amount,
        status
      )
    `)
    .eq('user_id', params.id)
    .in('status', ['completed', 'refunded'])
    .order('created_at', { ascending: false })

  // Fetch credit notes for this user
  const { data: userCreditNotes } = await adminSupabase
    .from('xero_invoices')
    .select(`
      *,
      staging_metadata,
      payments!xero_invoices_payment_id_fkey (
        id,
        final_amount,
        completed_at,
        created_at
      )
    `)
    .eq('invoice_type', 'ACCRECCREDIT')
    .eq('sync_status', 'synced')
    .not('invoice_number', 'is', null)
    .order('created_at', { ascending: false })

  // Fetch payment plan statuses for payment plan invoices
  const paymentPlanStatuses = new Map<string, { isPaymentPlan: boolean, isFullyPaid: boolean, amountPaid: number }>()

  for (const payment of userPayments || []) {
    const originalInvoice = payment.xero_invoices?.find((inv: any) =>
      inv.invoice_type === 'ACCREC' && inv.is_payment_plan
    )

    if (originalInvoice) {
      // Check if all installments are completed and calculate amount paid
      const { data: installments } = await adminSupabase
        .from('xero_payments')
        .select('sync_status, payment_type, amount_paid')
        .eq('xero_invoice_id', originalInvoice.id)
        .eq('payment_type', 'installment')

      const isFullyPaid = installments?.every(inst => inst.sync_status === 'synced') ?? false
      const amountPaid = installments
        ?.filter(inst => inst.sync_status === 'synced')
        .reduce((sum, inst) => sum + inst.amount_paid, 0) ?? 0

      paymentPlanStatuses.set(payment.id, { isPaymentPlan: true, isFullyPaid, amountPaid })
    }
  }

  // Transform payments into invoice-like objects for display
  invoices = userPayments?.map(payment => {
    // Calculate refund information
    const completedRefunds = payment.refunds?.filter((refund: any) => refund.status === 'completed') || []
    const totalRefunded = completedRefunds.reduce((sum: number, refund: any) => sum + refund.amount, 0)

    // Filter to get synced or pending ACCREC invoices (exclude staged and credit notes)
    // Pending invoices are awaiting Xero sync (payment successful, just not synced yet)
    const validInvoices = payment.xero_invoices?.filter((invoice: any) =>
      invoice.invoice_type === 'ACCREC' &&
      (invoice.sync_status === 'synced' || invoice.sync_status === 'pending')
    ) || []

    // Prefer synced invoices with invoice numbers, then pending invoices
    const originalInvoice = validInvoices.find((inv: any) => inv.invoice_number && inv.sync_status === 'synced')
      || validInvoices.find((inv: any) => inv.sync_status === 'pending')
      || validInvoices[0]

    // Log potential data integrity issue if no valid invoice found
    if (!originalInvoice && payment.xero_invoices && payment.xero_invoices.length > 0) {
      const logger = Logger.getInstance();
      logger.logAdminAction('No synced or pending ACCREC invoice found for payment', {
        paymentId: payment.id,
        invoicesCount: payment.xero_invoices.length,
        invoiceTypes: payment.xero_invoices.map((inv: any) => inv.invoice_type),
        syncStatuses: payment.xero_invoices.map((inv: any) => inv.sync_status)
      });
    }

    // Determine invoice number display (show "Pending Sync" for pending invoices)
    const invoiceNumber = originalInvoice?.invoice_number
      || (originalInvoice?.sync_status === 'pending' ? 'Pending Sync' : `PAY-${payment.id.slice(0, 8)}`)

    // For payment plans, use the full invoice amount; otherwise use the payment amount
    const invoiceAmount = originalInvoice?.net_amount ?? payment.final_amount
    const netAmount = invoiceAmount - totalRefunded
    const isPartiallyRefunded = totalRefunded > 0 && totalRefunded < invoiceAmount
    const isFullyRefunded = invoiceAmount > 0 && totalRefunded >= invoiceAmount

    // Get payment plan status
    const paymentPlanStatus = paymentPlanStatuses.get(payment.id)

    return {
      id: payment.id,
      paymentId: payment.id,
      number: invoiceNumber,
      date: payment.completed_at || payment.created_at,
      originalAmount: invoiceAmount,
      totalRefunded: totalRefunded,
      netAmount: netAmount,
      status: payment.status,
      isPartiallyRefunded: isPartiallyRefunded,
      isFullyRefunded: isFullyRefunded,
      hasXeroInvoice: !!originalInvoice,
      xeroInvoiceId: originalInvoice?.id,
      canRefund: payment.status === 'completed' && netAmount > 0,
      lineItems: originalInvoice?.xero_invoice_line_items || [],
      invoice_type: 'ACCREC',
      isPaymentPlan: paymentPlanStatus?.isPaymentPlan ?? false,
      isPaymentPlanFullyPaid: paymentPlanStatus?.isFullyPaid ?? false,
      paymentPlanAmountPaid: paymentPlanStatus?.amountPaid ?? 0
    }
  }) || []

  // Transform credit notes and add them to the invoices list
  const creditNoteInvoices = userCreditNotes?.filter(creditNote => {
    // Filter credit notes for this user by checking the staging metadata
    const metadata = creditNote.staging_metadata as any
    return metadata?.customer?.id === params.id
  }).map(creditNote => {
    const metadata = creditNote.staging_metadata as any
    return {
      id: creditNote.id,
      paymentId: creditNote.payment_id,
      number: creditNote.invoice_number,
      date: creditNote.created_at,
      originalAmount: Math.abs(creditNote.net_amount), // Credit notes are negative, show as positive
      totalRefunded: 0, // Credit notes don't have refunds
      netAmount: Math.abs(creditNote.net_amount),
      status: 'credited',
      isPartiallyRefunded: false,
      isFullyRefunded: false,
      hasXeroInvoice: true,
      xeroInvoiceId: creditNote.id,
      canRefund: false, // Credit notes cannot be refunded
      lineItems: [],
      invoice_type: 'ACCRECCREDIT'
    }
  }) || []

  // Combine invoices and credit notes, then sort by date
  invoices = [...invoices, ...creditNoteInvoices].sort((a, b) => 
    new Date(b.date).getTime() - new Date(a.date).getTime()
  )

  return (
    <div className="min-h-screen bg-gray-50">
      <div className="max-w-7xl mx-auto py-6 sm:px-6 lg:px-8">
        <div className="px-4 py-6 sm:px-0">
          {/* Header */}
          <div className="mb-8">
            <div className="flex items-center justify-between">
              <div>
                <Link
                  href={searchParams.from === 'payment-plans' ? '/admin/reports/payment-plans' : '/admin/reports/users'}
                  className="text-blue-600 hover:text-blue-500 text-sm font-medium mb-4 inline-block"
                >
                  ← {searchParams.from === 'payment-plans' ? 'Back to Payment Plans' : 'Back to Users'}
                </Link>
                <h1 className="text-3xl font-bold text-gray-900">
                  {user.first_name} {user.last_name}
                </h1>
                <p className="mt-1 text-sm text-gray-600">
                  User account details and management
                </p>
              </div>
            </div>
          </div>

          <div className="grid grid-cols-1 lg:grid-cols-3 gap-8">
            {/* Profile Information */}
            <div className="lg:col-span-2">
              <div className="bg-white shadow rounded-lg mb-6">
                <div className="px-6 py-4 border-b border-gray-200">
                  <h2 className="text-lg font-medium text-gray-900">Profile Information</h2>
                  <p className="mt-1 text-sm text-gray-600">
                    User's personal details and contact information
                  </p>
                </div>
                <div className="px-6 py-4">
                  <dl className="grid grid-cols-1 gap-x-4 gap-y-6 sm:grid-cols-2">
                    <div>
                      <dt className="text-sm font-medium text-gray-500">Membership Number</dt>
                      <dd className="mt-1">
                        {user.member_id ? (
                          <span className="inline-flex items-center px-3 py-1 rounded-full text-sm font-medium bg-green-100 text-green-800 border border-green-200">
                            #{user.member_id}
                          </span>
                        ) : (
                          <span className="text-gray-400">Not assigned</span>
                        )}
                      </dd>
                    </div>
                    <div>
                      <dt className="text-sm font-medium text-gray-500">Email Address</dt>
                      <dd className="mt-1 text-sm text-gray-900">{user.email}</dd>
                    </div>
                    <div>
                      <dt className="text-sm font-medium text-gray-500">Account Type</dt>
                      <dd className="mt-1">
                        <span className={`inline-flex items-center px-2.5 py-0.5 rounded-full text-xs font-medium ${
                          user.is_admin 
                            ? 'bg-purple-100 text-purple-800' 
                            : 'bg-blue-100 text-blue-800'
                        }`}>
                          {user.is_admin ? 'Administrator' : 'Member'}
                        </span>
                      </dd>
                    </div>
                    <div>
                      <dt className="text-sm font-medium text-gray-500">First Name</dt>
                      <dd className="mt-1 text-sm text-gray-900">{user.first_name || 'Not provided'}</dd>
                    </div>
                    <div>
                      <dt className="text-sm font-medium text-gray-500">Last Name</dt>
                      <dd className="mt-1 text-sm text-gray-900">{user.last_name || 'Not provided'}</dd>
                    </div>
                    <div>
                      <dt className="text-sm font-medium text-gray-500">Phone Number</dt>
                      <dd className="mt-1 text-sm text-gray-900">{user.phone || 'Not provided'}</dd>
                    </div>
                    <div>
                      <dt className="text-sm font-medium text-gray-500">Plays Goalie</dt>
                      <dd className="mt-1 text-sm text-gray-900">
                        {user.is_goalie === true ? 'Yes' : user.is_goalie === false ? 'No' : 'Not specified'}
                      </dd>
                    </div>
                    <div>
                      <dt className="text-sm font-medium text-gray-500">LGBTQ+ Identity</dt>
                      <dd className="mt-1 text-sm text-gray-900">
                        {user.is_lgbtq === true ? 'Yes' : user.is_lgbtq === false ? 'No' : user.is_lgbtq === null ? 'Prefer not to answer' : 'Not specified'}
                      </dd>
                    </div>
                    <div>
                      <dt className="text-sm font-medium text-gray-500">Member Tags</dt>
                      <dd className="mt-1 text-sm text-gray-900">
                        {(() => {
                          const tags = []
                          
                          // Add existing tags from database
                          if (user.tags && user.tags.length > 0) {
                            tags.push(...user.tags)
                          }
                          
                          // Add attribute-based tags
                          if (user.is_goalie === true) {
                            tags.push('Goalie')
                          }
                          
                          if (user.is_lgbtq === true) {
                            tags.push('LGBTQ+')
                          }
                          
                          if (user.is_lgbtq === false) {
                            tags.push('Ally')
                          }
                          
                          if (tags.length > 0) {
                            return (
                              <div className="flex flex-wrap gap-1">
                                {tags.map((tag: string, index: number) => {
                                  // Define colors for specific tags
                                  const getTagColors = (tagName: string) => {
                                    switch (tagName.toLowerCase()) {
                                      case 'goalie':
                                        return 'bg-blue-100 text-blue-800 border border-blue-200'
                                      case 'lgbtq+':
                                        return 'bg-purple-100 text-purple-800 border border-purple-200'
                                      case 'ally':
                                        return 'bg-green-100 text-green-800 border border-green-200'
                                      default:
                                        return 'bg-gray-100 text-gray-800 border border-gray-200'
                                    }
                                  }
                                  
                                  return (
                                    <span
                                      key={index}
                                      className={`inline-flex items-center px-2.5 py-0.5 rounded-full text-xs font-medium ${getTagColors(tag)}`}
                                    >
                                      {tag}
                                    </span>
                                  )
                                })}
                              </div>
                            )
                          } else {
                            return 'No tags assigned'
                          }
                        })()}
                      </dd>
                    </div>
                    <div>
                      <dt className="text-sm font-medium text-gray-500">Member Since</dt>
                      <dd className="mt-1 text-sm text-gray-900">
                        {user.created_at
                          ? formatDate(user.created_at)
                          : 'Unknown'
                        }
                      </dd>
                    </div>
                  </dl>
                </div>
              </div>

              {/* User Memberships */}
              <div className="bg-white shadow rounded-lg mb-6">
                <div className="px-6 py-4 border-b border-gray-200">
                  <h2 className="text-lg font-medium text-gray-900">Memberships</h2>
                  <p className="mt-1 text-sm text-gray-600">
                    All membership types for this user, including active and expired
                  </p>
                </div>
                <div className="px-6 py-4">
                  {userMemberships && userMemberships.length > 0 ? (
                    <div className="space-y-4">
                      {userMemberships.map((membership) => (
                        <div key={`${membership.user_id}-${membership.membership_id}`} className="flex justify-between items-center py-3 border-b border-gray-100 last:border-b-0">
                          <div>
                            <div className="font-medium text-gray-900">
                              {membership.membership_name}
                            </div>
                            <div className="text-sm text-gray-500">
                              Expires: {formatDate(membership.latest_expiration)}
                            </div>
                            <div className="text-sm text-gray-500">
                              Member since: {formatDate(membership.member_since)}
                            </div>
                          </div>
                          <div className="text-right">
                            <span className={`inline-flex items-center px-2.5 py-0.5 rounded-full text-xs font-medium ${
                              membership.is_active 
                                ? 'bg-green-100 text-green-800' 
                                : 'bg-red-100 text-red-800'
                            }`}>
                              {membership.is_active ? 'Active' : 'Expired'}
                            </span>
                          </div>
                        </div>
                      ))}
                    </div>
                  ) : (
                    <div className="text-center py-4">
                      <p className="text-gray-500 text-sm">No memberships found.</p>
                    </div>
                  )}
                </div>
              </div>

              {/* Active Registrations */}
              {userRegistrations && userRegistrations.length > 0 && (
                <div className="bg-white shadow rounded-lg mb-6">
                  <div className="px-6 py-4 border-b border-gray-200">
                    <h2 className="text-lg font-medium text-gray-900">Active Registrations</h2>
                    <p className="mt-1 text-sm text-gray-600">
                      Current event and team registrations
                    </p>
                  </div>
                  <div className="px-6 py-4">
                    <div className="space-y-4">
                      {userRegistrations.map((registration) => (
                        <div key={registration.id} className="flex justify-between items-center py-3 border-b border-gray-100 last:border-b-0">
                          <div>
                            <div className="font-medium text-gray-900">
                              {registration.registrations?.name || 'Unknown Registration'}
                            </div>
                            <div className="text-sm text-gray-500">
                              {registration.registration_categories?.name || 'No category'}
                            </div>
                            <div className="text-xs text-gray-400 mt-1">
                              Registered {registration.registered_at ? formatDate(registration.registered_at) : 'Unknown date'}
                            </div>
                          </div>
                          <div className="text-right">
                            <div className="text-sm font-medium text-green-600">
                              {registration.amount_paid ? formatAmount(registration.amount_paid) : 'Free'}
                            </div>
                            <div className="text-xs text-gray-500">
                              {registration.payment_status}
                            </div>
                          </div>
                        </div>
                      ))}
                    </div>
                  </div>
                </div>
              )}

              {/* Invoices Section */}
              <div className="bg-white shadow rounded-lg">
                <div className="px-6 py-4 border-b border-gray-200">
                  <h2 className="text-lg font-medium text-gray-900">Invoice History</h2>
                  <p className="mt-1 text-sm text-gray-600">
                    Payment history and invoice details
                  </p>
                </div>
                <div className="px-6 py-4">
                  {invoices.length > 0 ? (
                    <div className="space-y-4">
                      {invoices.map((invoice) => (
                        <div key={invoice.id} className="flex justify-between items-center py-3 border-b border-gray-100 last:border-b-0">
                          <div>
                            <div className="font-medium text-gray-900">
                              {invoice.invoice_type === 'ACCRECCREDIT' ? 'Credit Note' : 'Invoice'} {invoice.number.replace(/^#/, '')}
                            </div>
                            <div className="text-sm text-gray-500">
                              {formatDateTime(invoice.date)}
                            </div>
                            <div className="flex items-center space-x-2 mt-1">
                              {invoice.invoice_type === 'ACCRECCREDIT' ? (
                                <span className="inline-flex items-center px-2 py-1 rounded-full text-xs font-medium bg-blue-100 text-blue-800">
                                  Credit Applied
                                </span>
                              ) : (
                                <>
                                  {invoice.isPaymentPlan ? (
                                    <span className={`inline-flex items-center px-2 py-1 rounded-full text-xs font-medium ${
                                      invoice.isPaymentPlanFullyPaid
                                        ? 'bg-green-100 text-green-800'
                                        : 'bg-purple-100 text-purple-800'
                                    }`}>
                                      {invoice.isPaymentPlanFullyPaid ? 'Paid' : 'Payment Plan'}
                                    </span>
                                  ) : (
                                    <span className="inline-flex items-center px-2 py-1 rounded-full text-xs font-medium bg-green-100 text-green-800">
                                      Paid
                                    </span>
                                  )}
                                  {invoice.isPartiallyRefunded && (
                                    <span className="inline-flex items-center px-2 py-1 rounded-full text-xs font-medium bg-orange-100 text-orange-800">
                                      Partially Refunded
                                    </span>
                                  )}
                                  {invoice.isFullyRefunded && (
                                    <span className="inline-flex items-center px-2 py-1 rounded-full text-xs font-medium bg-red-100 text-red-800">
                                      Fully Refunded
                                    </span>
                                  )}
                                </>
                              )}
                            </div>
                            {invoice.lineItems.length > 0 && (
                              <div className="text-xs text-gray-400 mt-1">
                                {invoice.lineItems.map((item: any, index: number) => (
                                  <div key={item.id || index} className="truncate">
                                    {item.description}
                                  </div>
                                ))}
                              </div>
                            )}
                          </div>
                          <div className="flex items-center space-x-4">
                            <div className="text-right">
                              <div className="text-sm font-medium text-gray-900">
                                {formatAmount(invoice.netAmount)}
                                {(invoice.isPartiallyRefunded || invoice.isFullyRefunded) && (
                                  <span className="text-xs text-gray-500 ml-1">Net</span>
                                )}
                              </div>
                              {(invoice.isPartiallyRefunded || invoice.isFullyRefunded) && (
                                <div className="text-xs text-gray-400">
                                  {formatAmount(invoice.originalAmount)} original
                                </div>
                              )}
                              {invoice.isPaymentPlan && !invoice.isPaymentPlanFullyPaid && (
                                <div className="text-xs text-gray-400">
                                  {formatAmount(invoice.paymentPlanAmountPaid)} paid
                                </div>
                              )}
                            </div>
                            <Link
                              href={`/admin/reports/users/${params.id}/invoices/${invoice.paymentId}`}
                              prefetch={false}
                              className="text-xs text-blue-600 hover:text-blue-500"
                            >
                              Details
                            </Link>
                          </div>
                        </div>
                      ))}
                    </div>
                  ) : (
                    <div className="text-center py-8">
                      <div className="mx-auto flex items-center justify-center h-12 w-12 rounded-full bg-gray-100 mb-4">
                        <svg className="h-6 w-6 text-gray-400" fill="none" viewBox="0 0 24 24" stroke="currentColor">
                          <path strokeLinecap="round" strokeLinejoin="round" strokeWidth="2" d="M9 12h6m-6 4h6m2 5H7a2 2 0 01-2-2V5a2 2 0 012-2h5.586a1 1 0 01.707.293l5.414 5.414a1 1 0 01.293.707V19a2 2 0 01-2 2z" />
                        </svg>
                      </div>
                      <h3 className="text-lg font-medium text-gray-900 mb-2">No Invoices Found</h3>
                      <p className="text-gray-600">
                        This user doesn't have any invoices yet.
                      </p>
                    </div>
                  )}
                </div>
              </div>
            </div>

            {/* Sidebar */}
            <div className="lg:col-span-1">
              {/* Discount Usage */}
              <div className="mb-6">
                <DiscountUsage userId={params.id} />
              </div>

              {/* Quick Stats */}
              <div className="bg-white shadow rounded-lg mb-6">
                <div className="px-6 py-4 border-b border-gray-200">
                  <h3 className="text-lg font-medium text-gray-900">Quick Stats</h3>
                </div>
                <div className="px-6 py-4">
                  <dl className="space-y-4">
                    <div>
                      <dt className="text-sm font-medium text-gray-500">Active Memberships</dt>
                      <dd className="mt-1 text-2xl font-semibold text-blue-600">
                        {userMemberships?.filter(m => m.is_active).length || 0}
                      </dd>
                    </div>
                    <div>
                      <dt className="text-sm font-medium text-gray-500">Active Registrations</dt>
                      <dd className="mt-1 text-2xl font-semibold text-purple-600">
                        {userRegistrations?.length || 0}
                      </dd>
                    </div>
                    <div>
                      <dt className="text-sm font-medium text-gray-500">Total Invoices</dt>
                      <dd className="mt-1 text-2xl font-semibold text-green-600">
                        {invoices.length}
                      </dd>
                    </div>
                  </dl>
                </div>
              </div>

              {/* Account Actions */}
              <AdminToggleSection
                userId={user.id}
                isAdmin={user.is_admin}
                isViewingOwnProfile={isViewingOwnProfile}
                userName={`${user.first_name} ${user.last_name}`}
              />

              {/* Payment Plans */}
              <PaymentPlanSection
                userId={user.id}
                initialPaymentPlanEnabled={user.payment_plan_enabled || false}
                userName={`${user.first_name} ${user.last_name}`}
              />

              {/* Account Status */}
              <div className="bg-white shadow rounded-lg">
                <div className="px-6 py-4 border-b border-gray-200">
                  <h3 className="text-lg font-medium text-gray-900">Account Status</h3>
                </div>
                <div className="px-6 py-4">
                  <div className="space-y-4">
                    <div className="flex items-center justify-between">
                      <span className="text-sm font-medium text-gray-500">Account Type</span>
                      <span className={`inline-flex items-center px-2.5 py-0.5 rounded-full text-xs font-medium ${
                        user.is_admin 
                          ? 'bg-purple-100 text-purple-800' 
                          : 'bg-blue-100 text-blue-800'
                      }`}>
                        {user.is_admin ? 'Administrator' : 'Member'}
                      </span>
                    </div>
                    <div className="flex items-center justify-between">
                      <span className="text-sm font-medium text-gray-500">Member Since</span>
                      <span className="text-sm text-gray-900">
                        {user.created_at
                          ? formatDate(user.created_at)
                          : 'Unknown'
                        }
                      </span>
                    </div>
                    <div className="flex items-center justify-between">
                      <span className="text-sm font-medium text-gray-500">Onboarding</span>
                      <span className={`inline-flex items-center px-2.5 py-0.5 rounded-full text-xs font-medium ${
                        user.onboarding_completed_at 
                          ? 'bg-green-100 text-green-800' 
                          : 'bg-yellow-100 text-yellow-800'
                      }`}>
                        {user.onboarding_completed_at ? 'Completed' : 'Pending'}
                      </span>
                    </div>
                  </div>
                </div>
              </div>
            </div>
          </div>
        </div>
      </div>
    </div>
  )
}<|MERGE_RESOLUTION|>--- conflicted
+++ resolved
@@ -6,11 +6,8 @@
 import { Logger } from '@/lib/logging/logger'
 import { formatDate, formatDateTime } from '@/lib/date-utils'
 import AdminToggleSection from './AdminToggleSection'
-<<<<<<< HEAD
 import DiscountUsage from '@/components/DiscountUsage'
-=======
 import PaymentPlanSection from './PaymentPlanSection'
->>>>>>> 4aba406d
 
 interface PageProps {
   params: {

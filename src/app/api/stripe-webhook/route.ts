import { NextRequest, NextResponse } from 'next/server'
import Stripe from 'stripe'
import { createAdminClient } from '@/lib/supabase/server'
import { calculateMembershipStartDate, calculateMembershipEndDate } from '@/lib/membership-utils'
import { deleteXeroDraftInvoice } from '@/lib/xero/invoices'
import { paymentProcessor } from '@/lib/payment-completion-processor'
import { logger } from '@/lib/logging/logger'
import { xeroStagingManager } from '@/lib/xero/staging'
import { centsToCents } from '@/types/currency'

// Force import server config


// Helper function to get actual Stripe fees and charge ID from charge
async function getStripeFeeAmountAndChargeId(paymentIntent: Stripe.PaymentIntent): Promise<{ fee: number; chargeId: string | null }> {
  try {
    // Retrieve the payment intent with expanded charge and balance transaction to get actual fees
    const expandedPaymentIntent = await stripe.paymentIntents.retrieve(paymentIntent.id, {
      expand: ['latest_charge', 'latest_charge.balance_transaction']
    })
    
    console.log(`🔍 Retrieved payment intent with charge data:`, {
      hasLatestCharge: !!expandedPaymentIntent.latest_charge,
      chargeType: typeof expandedPaymentIntent.latest_charge,
      chargeKeys: expandedPaymentIntent.latest_charge && typeof expandedPaymentIntent.latest_charge === 'object' 
        ? Object.keys(expandedPaymentIntent.latest_charge) 
        : 'N/A'
    })
    
    if (expandedPaymentIntent.latest_charge && 
        typeof expandedPaymentIntent.latest_charge === 'object' && 
        'id' in expandedPaymentIntent.latest_charge) {
      
      const chargeId = expandedPaymentIntent.latest_charge.id
      console.log(`🔍 Found charge ID: ${chargeId}, checking for balance transaction...`)
      
      // Check if balance transaction is available in the expanded charge
      if ('balance_transaction' in expandedPaymentIntent.latest_charge && 
          expandedPaymentIntent.latest_charge.balance_transaction &&
          typeof expandedPaymentIntent.latest_charge.balance_transaction === 'object' &&
          'fee' in expandedPaymentIntent.latest_charge.balance_transaction) {
        
        const stripeFeeAmount = expandedPaymentIntent.latest_charge.balance_transaction.fee
        console.log(`✅ Retrieved actual Stripe fee from balance transaction: $${(stripeFeeAmount / 100).toFixed(2)} for payment ${paymentIntent.id}`)
        return { fee: stripeFeeAmount, chargeId: chargeId as string }
      }
      
      // Fallback: retrieve the charge directly to get the fee
      console.log(`🔍 Balance transaction not available, retrieving charge directly...`)
      const charge = await stripe.charges.retrieve(chargeId as string, {
        expand: ['balance_transaction']
      })
      
      console.log(`🔍 Retrieved charge data:`, {
        chargeId: charge.id,
        hasBalanceTransaction: !!charge.balance_transaction,
        balanceTransactionKeys: charge.balance_transaction && typeof charge.balance_transaction === 'object'
          ? Object.keys(charge.balance_transaction)
          : 'N/A',
        hasFee: charge.balance_transaction && typeof charge.balance_transaction === 'object' && 'fee' in charge.balance_transaction,
        feeType: charge.balance_transaction && typeof charge.balance_transaction === 'object' ? typeof charge.balance_transaction.fee : 'undefined',
        feeValue: charge.balance_transaction && typeof charge.balance_transaction === 'object' ? charge.balance_transaction.fee : undefined
      })
      
      if (charge.balance_transaction && 
          typeof charge.balance_transaction === 'object' && 
          'fee' in charge.balance_transaction &&
          typeof charge.balance_transaction.fee === 'number') {
        const stripeFeeAmount = charge.balance_transaction.fee
        console.log(`✅ Retrieved actual Stripe fee from charge balance transaction: $${(stripeFeeAmount / 100).toFixed(2)} for payment ${paymentIntent.id}`)
        return { fee: stripeFeeAmount, chargeId: chargeId as string }
      } else {
        console.log(`⚠️ Fee not available in balance transaction, setting fee to 0 for payment ${paymentIntent.id}`)
        return { fee: 0, chargeId: chargeId as string }
      }
    } else {
      console.log(`⚠️ Charge not available, setting fee to 0 for payment ${paymentIntent.id}`)
      return { fee: 0, chargeId: null }
    }
  } catch (feeError) {
    // Fallback to 0 if there's an error retrieving the balance transaction
    console.error(`❌ Error retrieving Stripe fees, setting fee to 0 for payment ${paymentIntent.id}`, feeError)
    return { fee: 0, chargeId: null }
  }
}

const stripe = new Stripe(process.env.STRIPE_SECRET_KEY!, {
  apiVersion: '2025-05-28.basil',
})

const endpointSecret = process.env.STRIPE_WEBHOOK_SECRET!

// Handle membership payment processing
async function handleMembershipPayment(supabase: any, adminSupabase: any, paymentIntent: Stripe.PaymentIntent, userId: string, membershipId: string, durationMonths: number) {
  // Check if user membership already exists (avoid duplicates)
  const { data: existingMembership } = await supabase
    .from('user_memberships')
    .select('*')
    .eq('stripe_payment_intent_id', paymentIntent.id)
    .single()

  let membershipRecord: any

  if (existingMembership) {
    console.log('User membership already exists for payment intent:', paymentIntent.id)
    
    // Update payment status from 'pending' to 'paid' if needed
    if (existingMembership.payment_status === 'pending') {
      console.log('Updating existing membership payment status from pending to paid')
      const { data: updatedMembership, error: updateError } = await supabase
        .from('user_memberships')
        .update({ 
          payment_status: 'paid',
          amount_paid: paymentIntent.amount,
          purchased_at: new Date().toISOString()
        })
        .eq('id', existingMembership.id)
        .select()
        .single()
      
      if (updateError) {
        console.error('Error updating membership payment status:', updateError)
        throw new Error('Failed to update membership payment status')
      }
      
      membershipRecord = updatedMembership
      console.log('Successfully updated membership payment status to paid')
      } else {
    membershipRecord = existingMembership
  }
} else {
    // Calculate dates - need to determine if this extends an existing membership
    const { data: userMemberships } = await supabase
      .from('user_memberships')
      .select('*')
      .eq('user_id', userId)
      .eq('membership_id', membershipId)
      .gte('valid_until', new Date().toISOString().split('T')[0])
      .order('valid_until', { ascending: false })

    const startDate = calculateMembershipStartDate(membershipId, userMemberships || [])
    const endDate = calculateMembershipEndDate(startDate, durationMonths)

    // Create user membership record (handle duplicate gracefully)
    try {
      const { data: newMembership, error: membershipError } = await supabase
      .from('user_memberships')
      .insert({
        user_id: userId,
        membership_id: membershipId,
        valid_from: startDate.toISOString().split('T')[0],
        valid_until: endDate.toISOString().split('T')[0],
        months_purchased: durationMonths,
        payment_status: 'paid',
        stripe_payment_intent_id: paymentIntent.id,
        amount_paid: paymentIntent.amount,
        purchased_at: new Date().toISOString(),
      })
      .select()
      .single()

      if (membershipError) {
        if (membershipError.code === '23505') { // Duplicate key error
          console.log('Membership already exists for payment intent, fetching existing record:', paymentIntent.id)
          const { data: existingMembership, error: fetchError } = await supabase
            .from('user_memberships')
            .select('*')
            .eq('stripe_payment_intent_id', paymentIntent.id)
            .single()
          
          if (fetchError || !existingMembership) {
            console.error('Error fetching existing membership:', fetchError)
            throw new Error('Failed to fetch existing membership')
          }
          
          membershipRecord = existingMembership
        } else {
      console.error('Error creating user membership:', membershipError)
      throw new Error('Failed to create membership')
        }
      } else {
        membershipRecord = newMembership
      }
    } catch (error) {
      console.error('Error in membership creation/fetch:', error)
      throw new Error('Failed to create or fetch membership')
    }
  }

  // Get actual Stripe fees and charge ID from the charge
  const { fee: stripeFeeAmount, chargeId } = await getStripeFeeAmountAndChargeId(paymentIntent)
  
  // Update payment record
  const { data: updatedPayment, error: paymentUpdateError } = await supabase
    .from('payments')
    .update({
      status: 'completed',
      completed_at: new Date().toISOString(),
      updated_at: new Date().toISOString(),
      stripe_fee_amount: stripeFeeAmount,
      stripe_charge_id: chargeId
    })
    .eq('stripe_payment_intent_id', paymentIntent.id)
    .select()

  if (paymentUpdateError) {
    console.error('❌ Webhook: Error updating membership payment record:', paymentUpdateError)
    throw new Error('Failed to update payment record')
  } else if (updatedPayment && updatedPayment.length > 0) {
    console.log(`✅ Webhook: Updated membership payment record to completed: ${updatedPayment[0].id} (Stripe fee: $${(stripeFeeAmount / 100).toFixed(2)})`)
    
    // Update user_memberships record with payment_id
    const { error: membershipUpdateError } = await adminSupabase
      .from('user_memberships')
      .update({ payment_id: updatedPayment[0].id })
      .eq('id', membershipRecord.id)

    if (membershipUpdateError) {
      console.error('❌ Webhook: Error updating membership record with payment_id:', membershipUpdateError)
    } else {
      console.log(`✅ Webhook: Updated membership record with payment_id: ${updatedPayment[0].id}`)
    }
  } else {
    console.error(`❌ Webhook: No payment record found for payment intent: ${paymentIntent.id}`)
    throw new Error('Payment record not found - checkout process may have failed')
  }

  // Xero integration is now handled entirely by the payment completion processor
  // This ensures consistent handling of staging records, emails, and batch sync

  // Trigger payment completion processor for emails and post-processing
  console.log('🔄 About to trigger payment completion processor...')
  console.log('🔄 Webhook context:', {
    paymentIntentId: paymentIntent.id,
    userId,
    membershipId,
    durationMonths,
    membershipRecordId: membershipRecord.id,
    updatedPaymentId: updatedPayment && updatedPayment.length > 0 ? updatedPayment[0].id : null,
    amount: paymentIntent.amount
  })
  
  try {
    console.log('🔄 Payment completion processor parameters:', {
      event_type: 'user_memberships',
      record_id: membershipRecord.id,
      user_id: userId,
      payment_id: updatedPayment && updatedPayment.length > 0 ? updatedPayment[0].id : null,
      amount: paymentIntent.amount,
      trigger_source: 'stripe_webhook_membership'
    })
    
    console.log('🔄 Calling paymentProcessor.processPaymentCompletion...')
    const processorResult = await paymentProcessor.processPaymentCompletion({
      event_type: 'user_memberships',
      record_id: membershipRecord.id,
      user_id: userId,
      payment_id: updatedPayment && updatedPayment.length > 0 ? updatedPayment[0].id : null,
      amount: paymentIntent.amount,
      trigger_source: 'stripe_webhook_membership',
      timestamp: new Date().toISOString(),
      metadata: {
        payment_intent_id: paymentIntent.id,
        charge_id: chargeId || undefined
      }
    })
    console.log('✅ Payment completion processor returned successfully:', processorResult)
    console.log('✅ Triggered payment completion processor for membership')
  } catch (processorError) {
    console.error('❌ Failed to trigger payment completion processor for membership:', processorError)
    console.error('❌ Processor error details:', {
      message: processorError instanceof Error ? processorError.message : String(processorError),
      stack: processorError instanceof Error ? processorError.stack : undefined
    })
    // Don't fail the webhook - membership was created successfully
  }

  console.log('Successfully processed membership payment intent:', paymentIntent.id)
}

// Handle registration payment processing
async function handleRegistrationPayment(supabase: any, paymentIntent: Stripe.PaymentIntent, userId: string, registrationId: string) {
  // Note: Webhook doesn't have access to categoryId, so we'll need to get it from the registration
  // For now, let's keep the direct database update in webhooks since they're backup/redundancy
  
  let userRegistration: any
  
  // First, check if registration already exists and is paid
  const { data: existingPaidRegistration } = await supabase
    .from('user_registrations')
    .select('*')
    .eq('user_id', userId)
    .eq('registration_id', registrationId)
    .eq('payment_status', 'paid')
    .single()

  if (existingPaidRegistration) {
    console.log('Registration already paid, using existing record:', existingPaidRegistration.id)
    userRegistration = existingPaidRegistration
  } else {
  // Update user registration record from awaiting_payment/processing to paid
    const { data: updatedRegistration, error: registrationError } = await supabase
    .from('user_registrations')
    .update({
      payment_status: 'paid',
      registered_at: new Date().toISOString(),
    })
    .eq('user_id', userId)
    .eq('registration_id', registrationId)
    .in('payment_status', ['awaiting_payment', 'processing'])
    .select()
    .single()

    if (registrationError || !updatedRegistration) {
    console.error('Error updating user registration:', registrationError)
      console.error('Registration update failed for:', { userId, registrationId })
      
      // Try to find any registration record for debugging
      const { data: allRegistrations } = await supabase
        .from('user_registrations')
        .select('*')
        .eq('user_id', userId)
        .eq('registration_id', registrationId)
      
      console.error('All registration records found:', allRegistrations)
    throw new Error('Failed to update registration')
    }
    
    userRegistration = updatedRegistration
  }

  // Record discount usage if discount was applied
  const discountCode = paymentIntent.metadata.discountCode
  const discountAmount = parseInt(paymentIntent.metadata.discountAmount || '0')
  const discountCategoryId = paymentIntent.metadata.discountCategoryId

  if (discountCode && discountAmount > 0 && discountCategoryId) {
    // Get the discount code ID
    const { data: discountCodeRecord } = await supabase
      .from('discount_codes')
      .select('id')
      .eq('code', discountCode)
      .single()

    if (discountCodeRecord) {
      // Get season ID from registration
      const { data: registration } = await supabase
        .from('registrations')
        .select('season_id')
        .eq('id', registrationId)
        .single()

      if (registration) {
        // Check if discount usage already exists to prevent duplicates
        const { data: existingUsage } = await supabase
          .from('discount_usage')
          .select('id')
          .eq('user_id', userId)
          .eq('discount_code_id', discountCodeRecord.id)
          .eq('registration_id', registrationId)
          .single()

        if (!existingUsage) {
          // Record discount usage only if it doesn't already exist
        const { error: usageError } = await supabase
          .from('discount_usage')
          .insert({
            user_id: userId,
            discount_code_id: discountCodeRecord.id,
            discount_category_id: discountCategoryId,
            season_id: registration.season_id,
            amount_saved: discountAmount,
            registration_id: registrationId,
          })

        if (usageError) {
          console.error('Error recording discount usage:', usageError)
          // Don't fail the payment - just log the error
        } else {
          console.log('✅ Recorded discount usage for payment intent:', paymentIntent.id)
          }
        } else {
          console.log('ℹ️ Discount usage already recorded for payment intent:', paymentIntent.id)
        }
      }
    }
  }

  // Get actual Stripe fees and charge ID from the charge
  const { fee: stripeFeeAmount, chargeId } = await getStripeFeeAmountAndChargeId(paymentIntent)
  
  // Update payment record
  const { data: updatedPayment, error: paymentUpdateError } = await supabase
    .from('payments')
    .update({
      status: 'completed',
      completed_at: new Date().toISOString(),
      updated_at: new Date().toISOString(),
      stripe_fee_amount: stripeFeeAmount,
      stripe_charge_id: chargeId
    })
    .eq('stripe_payment_intent_id', paymentIntent.id)
    .select()

  if (paymentUpdateError) {
    console.error('❌ Webhook: Error updating payment record:', paymentUpdateError)
    throw new Error('Failed to update payment record')
  } else if (updatedPayment && updatedPayment.length > 0) {
    console.log(`✅ Webhook: Updated payment record to completed: ${updatedPayment[0].id} (Stripe fee: $${(stripeFeeAmount / 100).toFixed(2)})`)
    
    // Update user_registrations record with payment_id
    const { error: registrationUpdateError } = await supabase
      .from('user_registrations')
      .update({ payment_id: updatedPayment[0].id })
      .eq('id', userRegistration.id)

    if (registrationUpdateError) {
      console.error('❌ Webhook: Error updating registration record with payment_id:', registrationUpdateError)
    } else {
      console.log(`✅ Webhook: Updated registration record with payment_id: ${updatedPayment[0].id}`)
    }
  } else {
    console.error(`❌ Webhook: No payment record found for payment intent: ${paymentIntent.id}`)
    throw new Error('Payment record not found - checkout process may have failed')
  }

  // Xero integration is now handled entirely by the payment completion processor
  // This ensures consistent handling of staging records, emails, and batch sync

  // Trigger payment completion processor for emails and post-processing
  console.log('🔄 About to trigger payment completion processor for registration...')
  console.log('🔄 Registration webhook context:', {
    paymentIntentId: paymentIntent.id,
    userId,
    registrationId,
    userRegistrationId: userRegistration.id,
    updatedPaymentId: updatedPayment && updatedPayment.length > 0 ? updatedPayment[0].id : null,
    amount: paymentIntent.amount
  })
  
  try {
    console.log('🔄 Registration payment completion processor parameters:', {
      event_type: 'user_registrations',
      record_id: userRegistration.id,
      user_id: userId,
      payment_id: updatedPayment && updatedPayment.length > 0 ? updatedPayment[0].id : null,
      amount: paymentIntent.amount,
      trigger_source: 'stripe_webhook_registration'
    })
    
    console.log('🔄 Calling paymentProcessor.processPaymentCompletion for registration...')
    const processorResult = await paymentProcessor.processPaymentCompletion({
      event_type: 'user_registrations',
      record_id: userRegistration.id,
      user_id: userId,
      payment_id: updatedPayment && updatedPayment.length > 0 ? updatedPayment[0].id : null,
      amount: paymentIntent.amount,
      trigger_source: 'stripe_webhook_registration',
      timestamp: new Date().toISOString(),
      metadata: {
        payment_intent_id: paymentIntent.id,
        charge_id: chargeId || undefined
      }
    })
    console.log('✅ Registration payment completion processor returned successfully:', processorResult)
    console.log('✅ Triggered payment completion processor for registration')
  } catch (processorError) {
    console.error('❌ Failed to trigger payment completion processor for registration:', processorError)
    console.error('❌ Registration processor error details:', {
      message: processorError instanceof Error ? processorError.message : String(processorError),
      stack: processorError instanceof Error ? processorError.stack : undefined
    })
    // Don't fail the webhook - registration was processed successfully
  }

  console.log('Successfully processed registration payment intent:', paymentIntent.id)
}

// Handle charge updated events (when balance transaction becomes available)
async function handleChargeUpdated(supabase: any, charge: Stripe.Charge) {
  try {
    console.log('🔄 Processing charge updated event for fee update...')
    
    // Get the payment record by payment intent ID
    const paymentIntentId = typeof charge.payment_intent === 'string' ? charge.payment_intent : null
    if (!paymentIntentId) {
      console.log('⚠️ No payment intent ID found in charge')
      return
    }
    
    const { data: payment, error: paymentError } = await supabase
      .from('payments')
      .select('*')
      .eq('stripe_payment_intent_id', paymentIntentId)
      .single()
    
    if (paymentError || !payment) {
      console.log('⚠️ No payment record found for charge update:', paymentIntentId)
      return
    }
    
    // Get the balance transaction to retrieve the fee
    const balanceTransaction = await stripe.balanceTransactions.retrieve(charge.balance_transaction as string)
    
    if (!balanceTransaction || !balanceTransaction.fee) {
      console.log('⚠️ No fee found in balance transaction:', charge.balance_transaction)
      return
    }
    
    const feeAmount = balanceTransaction.fee
    console.log(`💰 Found fee in balance transaction: $${(feeAmount / 100).toFixed(2)}`)
    
    // Update the payment record with the fee
    const { error: updateError } = await supabase
      .from('payments')
      .update({
        stripe_fee_amount: feeAmount,
        updated_at: new Date().toISOString()
      })
      .eq('id', payment.id)
    
    if (updateError) {
      console.error('❌ Error updating payment with fee:', updateError)
      return
    }
    
    console.log(`✅ Updated payment ${payment.id} with fee: $${(feeAmount / 100).toFixed(2)}`)
    console.log('✅ Successfully processed charge updated event - fee updated in database')
    
  } catch (error) {
    console.error('❌ Error processing charge updated event:', error)
  }
}


// Handle charge refunded events
async function handleChargeRefunded(supabase: any, charge: Stripe.Charge) {
  try {
    console.log('🔄 Processing charge refunded event...')
    
    // Get the payment record by payment intent ID
    const paymentIntentId = typeof charge.payment_intent === 'string' ? charge.payment_intent : null
    
    if (!paymentIntentId) {
      console.log('⚠️ No payment intent ID found in refunded charge')
      return
    }
    
    const { data: payment, error: paymentError } = await supabase
      .from('payments')
      .select('*')
      .eq('stripe_payment_intent_id', paymentIntentId)
      .single()
    
    if (paymentError || !payment) {
      console.log('⚠️ No payment record found for refunded charge:', paymentIntentId)
      return
    }
    
    console.log(`💰 Processing refunds for payment ${payment.id}, charge ${charge.id}`)
    
    // Process each refund in the charge
    if (charge.refunds && charge.refunds.data) {
      for (const stripeRefund of charge.refunds.data) {
        console.log(`💰 Processing refund ${stripeRefund.id} for amount: $${(stripeRefund.amount / 100).toFixed(2)}`)
        
        // Check if we already have this refund in our database
        const { data: existingRefund } = await supabase
          .from('refunds')
          .select('*')
          .eq('stripe_refund_id', stripeRefund.id)
          .single()
        
        if (existingRefund) {
          console.log(`✅ Refund ${stripeRefund.id} already exists in database`)
          
          // Update status if needed
          if (existingRefund.status !== 'completed') {
            await supabase
              .from('refunds')
              .update({
                status: 'completed',
                completed_at: new Date(stripeRefund.created * 1000).toISOString(),
                stripe_payment_intent_id: paymentIntentId,
                stripe_charge_id: charge.id,
                updated_at: new Date().toISOString()
              })
              .eq('id', existingRefund.id)
            
            console.log(`✅ Updated refund ${existingRefund.id} status to completed`)
          }
          
          // NEW ARCHITECTURE: Check for staging_id in Stripe metadata
          const stagingId = stripeRefund.metadata?.staging_id
          if (stagingId) {
            console.log(`🔄 Found staging_id ${stagingId} in metadata, updating staging records to pending`)
            
            // Move staging records from 'staged' to 'pending' for batch sync
            await supabase
              .from('xero_invoices')
              .update({
                sync_status: 'pending',
                updated_at: new Date().toISOString()
              })
              .eq('id', stagingId)
              .eq('sync_status', 'staged')

            await supabase
              .from('xero_payments')
              .update({
                sync_status: 'pending',
                updated_at: new Date().toISOString()
              })
              .eq('xero_invoice_id', stagingId)
              .eq('sync_status', 'staged')
            
            console.log(`✅ Updated staging records ${stagingId} to pending status`)

            // Process discount usage for refund line items
            await processRefundDiscountUsage(stagingId, existingRefund.id, payment.id, payment.user_id)
          } else {
            // EXTERNAL REFUND: No staging_id means this was processed outside our system
            console.log(`⚠️ No staging_id found for refund ${existingRefund.id} - this was likely processed externally`)
            
            // Log alert for manual intervention at ERROR level for Sentry reporting
            logger.logSystem('external-refund-detected', 'External refund requires manual Xero credit note creation', {
              refundId: existingRefund.id,
              stripeRefundId: stripeRefund.id,
              paymentId: payment.id,
              amount: stripeRefund.amount,
              source: 'external_stripe_refund',
              action_required: 'Manual Xero credit note creation needed'
            }, 'error')
            
            console.log(`🚨 MANUAL INTERVENTION REQUIRED: External refund ${stripeRefund.id} detected - admin must manually create Xero credit note`)
          }
          
          continue
        }
        
        // Create new refund record for refunds not initiated through our system
        // (e.g., refunds processed directly in Stripe dashboard)
        const refundReason = stripeRefund.metadata?.reason || 'Refund processed via Stripe'
        const processedBy = stripeRefund.metadata?.processed_by || null
        
        const { data: newRefund, error: refundError } = await supabase
          .from('refunds')
          .insert({
            payment_id: payment.id,
            user_id: payment.user_id,
            amount: stripeRefund.amount,
            reason: refundReason,
            stripe_refund_id: stripeRefund.id,
            stripe_payment_intent_id: paymentIntentId,
            stripe_charge_id: charge.id,
            status: 'completed',
            processed_by: processedBy || payment.user_id, // Fallback to payment user if no admin specified
            completed_at: new Date(stripeRefund.created * 1000).toISOString(),
          })
          .select()
          .single()
        
        if (refundError) {
          console.error(`❌ Error creating refund record for ${stripeRefund.id}:`, refundError)
          continue
        }
        
        console.log(`✅ Created refund record ${newRefund.id} for Stripe refund ${stripeRefund.id}`)
        
        // Log alert for manual intervention - no automatic Xero credit note creation
        logger.logSystem('external-refund-created', 'External refund detected - manual Xero credit note required', {
          refundId: newRefund.id,
          stripeRefundId: stripeRefund.id,
          paymentId: payment.id,
          amount: stripeRefund.amount,
          reason: refundReason,
          source: 'external_stripe_dashboard',
          action_required: 'Admin must manually create Xero credit note to match this refund'
        }, 'error')
        
        console.log(`🚨 EXTERNAL REFUND ALERT: Refund ${stripeRefund.id} was processed outside our system - manual Xero credit note creation required`)
      }
    }
    
    // Check if payment should be marked as refunded
    const { data: allRefunds } = await supabase
      .from('refunds')
      .select('amount')
      .eq('payment_id', payment.id)
      .eq('status', 'completed')
    
    const totalRefunded = allRefunds?.reduce((sum: number, refund: any) => sum + refund.amount, 0) || 0
    
    // If fully refunded, update payment status
    if (totalRefunded >= payment.final_amount && payment.status !== 'refunded') {
      await supabase
        .from('payments')
        .update({
          status: 'refunded',
          refund_reason: 'Fully refunded',
          updated_at: new Date().toISOString()
        })
        .eq('id', payment.id)
      
      console.log(`✅ Updated payment ${payment.id} status to refunded (total refunded: $${(totalRefunded / 100).toFixed(2)})`)
    }
    
    console.log('✅ Successfully processed charge refunded event')
    
  } catch (error) {
    console.error('❌ Error processing charge refunded event:', error)
  }
}

// Helper function to process discount usage for refund line items
async function processRefundDiscountUsage(stagingId: string, refundId: string, paymentId: string, userId: string) {
  try {
    const supabase = createAdminClient()
    
    // Get refund line items with discount information
    const { data: refundLineItems } = await supabase
      .from('xero_invoice_line_items')
      .select(`
        line_amount,
        line_item_type,
        discount_code_id,
        discount_codes (
          id,
          discount_category_id
        )
      `)
      .eq('xero_invoice_id', stagingId)
      .eq('line_item_type', 'discount')
      .not('discount_code_id', 'is', null)

    if (!refundLineItems || refundLineItems.length === 0) {
      console.log(`No discount line items found for refund staging ${stagingId}`)
      return
    }

    // Get registration data for season context
    const { data: registrationData } = await supabase
      .from('user_registrations')
      .select(`
        registration_id,
        registrations!inner (
          season_id
        )
      `)
      .eq('payment_id', paymentId)
      .limit(1)
      .single()

    if (!registrationData) {
      console.log(`No registration found for payment ${paymentId}`)
      return
    }

    // Process each discount line item
    for (const lineItem of refundLineItems) {
      // Line item amounts already have correct signs:
      // - Positive for discount code refunds (uses more capacity)
      // - Negative for proportional refunds with original discounts (gives back capacity)
      const amountSaved = lineItem.line_amount
<<<<<<< HEAD

      await supabase
        .from('discount_usage')
        .insert({
          user_id: userId,
          discount_code_id: lineItem.discount_code_id,
          discount_category_id: lineItem.discount_codes?.discount_category_id,
          season_id: registrationData.registrations.season_id,
          amount_saved: amountSaved,
          registration_id: registrationData.registration_id,
          payment_id: paymentId,
          refund_id: refundId,
          used_at: new Date().toISOString()
        })

      console.log(`✅ Processed discount usage for refund:`, {
        userId,
        discountCodeId: lineItem.discount_code_id,
        seasonId: registrationData.registrations.season_id,
        amountSaved,
        refundId,
        type: amountSaved > 0 ? 'discount_code_refund' : 'proportional_refund_reversal'
      })
=======
      const discountCategoryId = lineItem.discount_codes?.discount_category_id

      if (amountSaved > 0) {
        // SCENARIO 1: Discount code refund - INSERT new record
        const { error: insertError } = await supabase
          .from('discount_usage')
          .insert({
            user_id: userId,
            discount_code_id: lineItem.discount_code_id,
            discount_category_id: discountCategoryId,
            season_id: registrationData.registrations.season_id,
            amount_saved: amountSaved,
            registration_id: registrationData.registration_id,
            used_at: new Date().toISOString()
          })

        if (insertError) {
          console.error(`❌ Error inserting discount usage for refund:`, insertError)
        } else {
          console.log(`✅ Inserted discount usage for discount code refund:`, {
            userId,
            discountCodeId: lineItem.discount_code_id,
            discountCategoryId,
            seasonId: registrationData.registrations.season_id,
            amountSaved
          })
        }

      } else if (amountSaved < 0) {
        // SCENARIO 2: Proportional refund reversing original discount - UPDATE existing record
        const { error: updateError } = await supabase
          .from('discount_usage')
          .update({
            amount_saved: supabase.raw('amount_saved + ?', [amountSaved]) // Adding negative amount = subtraction
          })
          .eq('user_id', userId)
          .eq('discount_category_id', discountCategoryId)
          .eq('season_id', registrationData.registrations.season_id)

        if (updateError) {
          console.error(`❌ Error updating discount usage for proportional refund:`, updateError)
        } else {
          console.log(`✅ Updated discount usage for proportional refund reversal:`, {
            userId,
            discountCategoryId,
            seasonId: registrationData.registrations.season_id,
            amountAdjustment: amountSaved
          })
        }
      }
>>>>>>> e83fd149
    }

  } catch (error) {
    console.error('❌ Error processing refund discount usage:', error)
    // Don't throw - we don't want to fail the entire webhook for this
  }
}

export async function POST(request: NextRequest) {
  // Log webhook receipt immediately for debugging
  try {
    console.log('🔄 Webhook POST request received')
  } catch (logError) {
    console.error('❌ Failed to log webhook receipt:', logError)
  }

  const body = await request.text()
  const signature = request.headers.get('stripe-signature')!

  let event: Stripe.Event

  try {
    event = stripe.webhooks.constructEvent(body, signature, endpointSecret)
    
    // Log webhook event immediately after signature verification
    console.log('🔄 Webhook event received:', {
      type: event.type,
      id: event.id,
      created: event.created,
      dataObjectId: event.data?.object && 'id' in event.data.object ? event.data.object.id : 'unknown'
    })
  } catch (err) {
    console.error('Webhook signature verification failed:', err)
    return NextResponse.json({ error: 'Webhook signature verification failed' }, { status: 400 })
  }

  let supabase
  try {
    supabase = createAdminClient()
    console.log('✅ Database connection created successfully')
  } catch (dbError) {
    console.error('❌ Failed to create database connection:', dbError)
    return NextResponse.json({ error: 'Database connection failed' }, { status: 500 })
  }

  try {
    

    
    switch (event.type) {
      case 'payment_intent.succeeded': {
        const paymentIntent = event.data.object as Stripe.PaymentIntent
        
        // Debug: Log all metadata to see what we're receiving
        console.log('🔍 Payment intent metadata received:', {
          paymentIntentId: paymentIntent.id,
          amount: paymentIntent.amount,
          status: paymentIntent.status,
          allMetadata: paymentIntent.metadata
        })
        
        // Extract metadata
        const userId = paymentIntent.metadata.userId
        const membershipId = paymentIntent.metadata.membershipId
        const registrationId = paymentIntent.metadata.registrationId
        const durationMonths = paymentIntent.metadata.durationMonths ? parseInt(paymentIntent.metadata.durationMonths) : null

        // Handle membership payment
        if (userId && membershipId && durationMonths && !isNaN(durationMonths)) {
          await handleMembershipPayment(supabase, supabase, paymentIntent, userId, membershipId, durationMonths)
        }
        // Handle registration payment  
        else if (userId && registrationId) {
          await handleRegistrationPayment(supabase, paymentIntent, userId, registrationId)
        }
        else {
          console.error('❌ Missing required metadata in payment intent:', paymentIntent.id, {
            userId,
            membershipId,
            registrationId,
            durationMonths,
            hasDurationMonths: !!paymentIntent.metadata.durationMonths,
            allMetadataKeys: Object.keys(paymentIntent.metadata),
            allMetadata: paymentIntent.metadata
          })
        }
        break
      }
      
      case 'charge.updated': {
        const charge = event.data.object as Stripe.Charge
        
        console.log('🔍 Charge updated webhook received:', {
          chargeId: charge.id,
          paymentIntentId: charge.payment_intent,
          hasBalanceTransaction: !!charge.balance_transaction,
          balanceTransactionId: charge.balance_transaction
        })
        
        // Only process if balance transaction is now available
        if (charge.balance_transaction && typeof charge.balance_transaction === 'string') {
          await handleChargeUpdated(supabase, charge)
        } else {
          console.log('⚠️ Charge updated but no balance transaction available yet:', {
            chargeId: charge.id,
            balanceTransaction: charge.balance_transaction,
            balanceTransactionType: typeof charge.balance_transaction
          })
        }
        break
      }

      case 'payment_intent.payment_failed': {
        const paymentIntent = event.data.object as Stripe.PaymentIntent
        
        // Update payment record
        await supabase
          .from('payments')
          .update({
            status: 'failed',
            completed_at: new Date().toISOString(),
            updated_at: new Date().toISOString()
          })
          .eq('stripe_payment_intent_id', paymentIntent.id)

        // Clean up draft invoice if it exists
        try {
          const invoiceNumber = paymentIntent.metadata.invoiceNumber
          const xeroInvoiceId = paymentIntent.metadata.xeroInvoiceId
          
          if (invoiceNumber && xeroInvoiceId) {
            console.log(`🗑️ Cleaning up draft invoice ${invoiceNumber} after payment failure`)
            
            // Delete the draft invoice from Xero
            const deleteResult = await deleteXeroDraftInvoice(xeroInvoiceId)
            
            if (deleteResult.success) {
              // Delete the draft invoice from our database
              await supabase
                .from('xero_invoices')
                .delete()
                .eq('xero_invoice_id', xeroInvoiceId)
                .eq('sync_status', 'pending') // Only delete if still pending
              
              console.log(`✅ Fully cleaned up draft invoice ${invoiceNumber} after payment failure`)
            } else {
              console.warn(`⚠️ Failed to delete invoice from Xero: ${deleteResult.error}`)
              // Still clean up our database tracking even if Xero deletion fails
              await supabase
                .from('xero_invoices')
                .delete()
                .eq('xero_invoice_id', xeroInvoiceId)
                .eq('sync_status', 'pending')
            }
          }
        } catch (cleanupError) {
          console.error('⚠️ Error cleaning up draft invoice after payment failure:', cleanupError)
          // Don't fail the webhook over cleanup issues
        }

        // Trigger payment completion processor for failed payment emails
        try {
          const userId = paymentIntent.metadata.userId
          const membershipId = paymentIntent.metadata.membershipId
          const registrationId = paymentIntent.metadata.registrationId

          if (userId) {
            const eventType = membershipId ? 'user_memberships' : (registrationId ? 'user_registrations' : null)
            
            if (eventType) {
              await paymentProcessor.processPaymentCompletion({
                event_type: eventType,
                record_id: null, // No record created for failed payment
                user_id: userId,
                payment_id: null, // No successful payment record
                amount: paymentIntent.amount,
                trigger_source: 'stripe_webhook_payment_failed',
                timestamp: new Date().toISOString(),
                metadata: {
                  payment_intent_id: paymentIntent.id,
                  failure_reason: paymentIntent.last_payment_error?.message || 'Unknown error',
                  failed: true
                }
              })
              console.log('✅ Triggered payment completion processor for failed payment')
            }
          }
        } catch (processorError) {
          console.error('❌ Failed to trigger payment completion processor for failed payment:', processorError)
          // Don't fail the webhook - payment failure was already recorded
        }

        console.log('Payment failed for payment intent:', paymentIntent.id)
        break
      }

      case 'charge.refunded': {
        // Retrieve the charge with expanded refunds data
        const chargeId = (event.data.object as Stripe.Charge).id
        const charge = await stripe.charges.retrieve(chargeId, {
          expand: ['refunds']
        })
        
        console.log('🔍 Charge refunded webhook received:', {
          chargeId: charge.id,
          paymentIntentId: charge.payment_intent,
          refunds: charge.refunds?.data?.length || 0,
          refundIds: charge.refunds?.data?.map(r => r.id) || []
        })
        
        await handleChargeRefunded(supabase, charge)
        break
      }

      default:
        console.log(`Unhandled event type: ${event.type}`)
    }

    return NextResponse.json({ received: true })
  } catch (error) {
    console.error('Error processing webhook:', error)
    console.error('Webhook error details:', {
      error: error instanceof Error ? error.message : String(error),
      stack: error instanceof Error ? error.stack : undefined,
      eventType: event.type,
      paymentIntentId: event.data?.object && 'id' in event.data.object ? event.data.object.id : 'unknown'
    })
    
    // Report critical webhook error via Logger (automatically sends to Sentry)
    logger.logPaymentProcessing(
      'webhook-processing-error',
      'Critical webhook processing error',
      {
        eventType: event.type,
        paymentIntentId: event.data?.object && 'id' in event.data.object ? event.data.object.id : 'unknown',
        webhookBody: body.substring(0, 1000), // First 1000 chars for context
        error: error instanceof Error ? error.message : String(error),
        stack: error instanceof Error ? error.stack : undefined
      },
      'error'
    )
    
    return NextResponse.json({ error: 'Webhook processing failed' }, { status: 500 })
  }
}<|MERGE_RESOLUTION|>--- conflicted
+++ resolved
@@ -762,31 +762,6 @@
       // - Positive for discount code refunds (uses more capacity)
       // - Negative for proportional refunds with original discounts (gives back capacity)
       const amountSaved = lineItem.line_amount
-<<<<<<< HEAD
-
-      await supabase
-        .from('discount_usage')
-        .insert({
-          user_id: userId,
-          discount_code_id: lineItem.discount_code_id,
-          discount_category_id: lineItem.discount_codes?.discount_category_id,
-          season_id: registrationData.registrations.season_id,
-          amount_saved: amountSaved,
-          registration_id: registrationData.registration_id,
-          payment_id: paymentId,
-          refund_id: refundId,
-          used_at: new Date().toISOString()
-        })
-
-      console.log(`✅ Processed discount usage for refund:`, {
-        userId,
-        discountCodeId: lineItem.discount_code_id,
-        seasonId: registrationData.registrations.season_id,
-        amountSaved,
-        refundId,
-        type: amountSaved > 0 ? 'discount_code_refund' : 'proportional_refund_reversal'
-      })
-=======
       const discountCategoryId = lineItem.discount_codes?.discount_category_id
 
       if (amountSaved > 0) {
@@ -837,7 +812,6 @@
           })
         }
       }
->>>>>>> e83fd149
     }
 
   } catch (error) {

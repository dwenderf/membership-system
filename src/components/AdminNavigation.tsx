--- conflicted
+++ resolved
@@ -76,13 +76,9 @@
         { name: 'Financial Reports', href: '/admin/reports/financial' },
         { name: 'Membership Reports', href: '/admin/reports/memberships' },
         { name: 'Registration Reports', href: '/admin/reports/registrations' },
-<<<<<<< HEAD
         { name: 'Discount Usage', href: '/admin/reports/discount-usage' },
+        { name: 'Payment Plans', href: '/admin/reports/payment-plans' },
         { name: 'User Reports', href: '/admin/reports/users' }
-=======
-        { name: 'User Reports', href: '/admin/reports/users' },
-        { name: 'Payment Plans', href: '/admin/reports/payment-plans' }
->>>>>>> 4aba406d
       ]
     }
   ]

--- conflicted
+++ resolved
@@ -872,86 +872,6 @@
         )
     );
 
-<<<<<<< HEAD
--- Xero Integration RLS Policies (Admin only access)
--- Xero OAuth tokens - admin only
-CREATE POLICY "xero_oauth_tokens_admin_only" ON xero_oauth_tokens
-    FOR ALL USING (
-        EXISTS (
-            SELECT 1 FROM users 
-            WHERE id = auth.uid() AND is_admin = TRUE
-        )
-    );
-
--- Xero contacts - admin only
-CREATE POLICY "xero_contacts_admin_only" ON xero_contacts
-    FOR ALL USING (
-        EXISTS (
-            SELECT 1 FROM users 
-            WHERE id = auth.uid() AND is_admin = TRUE
-        )
-    );
-
--- Xero invoices - admin only
-CREATE POLICY "xero_invoices_admin_only" ON xero_invoices
-    FOR ALL USING (
-        EXISTS (
-            SELECT 1 FROM users 
-            WHERE id = auth.uid() AND is_admin = TRUE
-        )
-    );
-
--- Xero invoice line items - admin only
-CREATE POLICY "xero_invoice_line_items_admin_only" ON xero_invoice_line_items
-    FOR ALL USING (
-        EXISTS (
-            SELECT 1 FROM users 
-            WHERE id = auth.uid() AND is_admin = TRUE
-        )
-    );
-
--- Xero payments - admin only
-CREATE POLICY "xero_payments_admin_only" ON xero_payments
-    FOR ALL USING (
-        EXISTS (
-            SELECT 1 FROM users 
-            WHERE id = auth.uid() AND is_admin = TRUE
-        )
-    );
-
--- Xero sync logs - admin only
-CREATE POLICY "xero_sync_logs_admin_only" ON xero_sync_logs
-    FOR ALL USING (
-        EXISTS (
-            SELECT 1 FROM users 
-            WHERE id = auth.uid() AND is_admin = TRUE
-        )
-    );
-
--- Xero webhooks - admin only
-CREATE POLICY "xero_webhooks_admin_only" ON xero_webhooks
-    FOR ALL USING (
-        EXISTS (
-            SELECT 1 FROM users 
-            WHERE id = auth.uid() AND is_admin = TRUE
-        )
-    );
-
--- Create a function to automatically update updated_at timestamps
-CREATE OR REPLACE FUNCTION update_updated_at_column()
-RETURNS TRIGGER AS $$
-BEGIN
-    NEW.updated_at = NOW();
-    RETURN NEW;
-END;
-$$ language 'plpgsql';
-
--- Create triggers for updated_at columns on Xero tables
-CREATE TRIGGER update_xero_oauth_tokens_updated_at BEFORE UPDATE ON xero_oauth_tokens FOR EACH ROW EXECUTE FUNCTION update_updated_at_column();
-CREATE TRIGGER update_xero_contacts_updated_at BEFORE UPDATE ON xero_contacts FOR EACH ROW EXECUTE FUNCTION update_updated_at_column();
-CREATE TRIGGER update_xero_invoices_updated_at BEFORE UPDATE ON xero_invoices FOR EACH ROW EXECUTE FUNCTION update_updated_at_column();
-CREATE TRIGGER update_xero_payments_updated_at BEFORE UPDATE ON xero_payments FOR EACH ROW EXECUTE FUNCTION update_updated_at_column();
-=======
 -- System Accounting Codes: Readable by all authenticated users, admin-only modifications
 ALTER TABLE system_accounting_codes ENABLE ROW LEVEL SECURITY;
 
@@ -981,4 +901,82 @@
         AND users.is_admin = true
     )
 );
->>>>>>> 1f12cbee
+
+-- Xero Integration RLS Policies (Admin only access)
+-- Xero OAuth tokens - admin only
+CREATE POLICY "xero_oauth_tokens_admin_only" ON xero_oauth_tokens
+    FOR ALL USING (
+        EXISTS (
+            SELECT 1 FROM users 
+            WHERE id = auth.uid() AND is_admin = TRUE
+        )
+    );
+
+-- Xero contacts - admin only
+CREATE POLICY "xero_contacts_admin_only" ON xero_contacts
+    FOR ALL USING (
+        EXISTS (
+            SELECT 1 FROM users 
+            WHERE id = auth.uid() AND is_admin = TRUE
+        )
+    );
+
+-- Xero invoices - admin only
+CREATE POLICY "xero_invoices_admin_only" ON xero_invoices
+    FOR ALL USING (
+        EXISTS (
+            SELECT 1 FROM users 
+            WHERE id = auth.uid() AND is_admin = TRUE
+        )
+    );
+
+-- Xero invoice line items - admin only
+CREATE POLICY "xero_invoice_line_items_admin_only" ON xero_invoice_line_items
+    FOR ALL USING (
+        EXISTS (
+            SELECT 1 FROM users 
+            WHERE id = auth.uid() AND is_admin = TRUE
+        )
+    );
+
+-- Xero payments - admin only
+CREATE POLICY "xero_payments_admin_only" ON xero_payments
+    FOR ALL USING (
+        EXISTS (
+            SELECT 1 FROM users 
+            WHERE id = auth.uid() AND is_admin = TRUE
+        )
+    );
+
+-- Xero sync logs - admin only
+CREATE POLICY "xero_sync_logs_admin_only" ON xero_sync_logs
+    FOR ALL USING (
+        EXISTS (
+            SELECT 1 FROM users 
+            WHERE id = auth.uid() AND is_admin = TRUE
+        )
+    );
+
+-- Xero webhooks - admin only
+CREATE POLICY "xero_webhooks_admin_only" ON xero_webhooks
+    FOR ALL USING (
+        EXISTS (
+            SELECT 1 FROM users 
+            WHERE id = auth.uid() AND is_admin = TRUE
+        )
+    );
+
+-- Create a function to automatically update updated_at timestamps
+CREATE OR REPLACE FUNCTION update_updated_at_column()
+RETURNS TRIGGER AS $$
+BEGIN
+    NEW.updated_at = NOW();
+    RETURN NEW;
+END;
+$$ language 'plpgsql';
+
+-- Create triggers for updated_at columns on Xero tables
+CREATE TRIGGER update_xero_oauth_tokens_updated_at BEFORE UPDATE ON xero_oauth_tokens FOR EACH ROW EXECUTE FUNCTION update_updated_at_column();
+CREATE TRIGGER update_xero_contacts_updated_at BEFORE UPDATE ON xero_contacts FOR EACH ROW EXECUTE FUNCTION update_updated_at_column();
+CREATE TRIGGER update_xero_invoices_updated_at BEFORE UPDATE ON xero_invoices FOR EACH ROW EXECUTE FUNCTION update_updated_at_column();
+CREATE TRIGGER update_xero_payments_updated_at BEFORE UPDATE ON xero_payments FOR EACH ROW EXECUTE FUNCTION update_updated_at_column();

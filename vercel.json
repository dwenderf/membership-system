{
  "crons": [
    {
<<<<<<< HEAD
      "path": "/api/cron/xero-keep-alive",
      "schedule": "0 0 * * *"
    },
    {
      "path": "/api/cron/xero-batch-sync",
      "schedule": "*/2 * * * *"
=======
      "path": "/api/cron/xero-sync",
      "schedule": "*/2 * * * *"
    },
    {
      "path": "/api/cron/xero-keep-alive", 
      "schedule": "0 */6 * * *"
    },
    {
      "path": "/api/cron/email-retry",
      "schedule": "0 */2 * * *"
    },
    {
      "path": "/api/cron/cleanup",
      "schedule": "0 2 * * *"
>>>>>>> dbdd3a44
    }
  ]
}<|MERGE_RESOLUTION|>--- conflicted
+++ resolved
@@ -1,14 +1,6 @@
 {
   "crons": [
     {
-<<<<<<< HEAD
-      "path": "/api/cron/xero-keep-alive",
-      "schedule": "0 0 * * *"
-    },
-    {
-      "path": "/api/cron/xero-batch-sync",
-      "schedule": "*/2 * * * *"
-=======
       "path": "/api/cron/xero-sync",
       "schedule": "*/2 * * * *"
     },
@@ -23,7 +15,6 @@
     {
       "path": "/api/cron/cleanup",
       "schedule": "0 2 * * *"
->>>>>>> dbdd3a44
     }
   ]
 }